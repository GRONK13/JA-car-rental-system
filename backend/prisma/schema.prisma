--- conflicted
+++ resolved
@@ -41,11 +41,7 @@
   payments          Payment[]
   refunds           Refund[]
   transactions      Transaction[]
-<<<<<<< HEAD
-  Waitlist          Waitlist[]
-=======
   waitlist_entries  Waitlist[]
->>>>>>> 798702bf
 }
 
 model DriverLicense {
@@ -58,39 +54,6 @@
 }
 
 model Driver {
-<<<<<<< HEAD
-  drivers_id        Int           @id @default(autoincrement())
-  first_name        String
-  last_name         String
-  address           String?
-  contact_no        String?
-  email             String
-  username          String
-  password          String
-  driver_license_no String
-  status            String?
-  bookings          Booking[]
-  driver_license    DriverLicense @relation(fields: [driver_license_no], references: [driver_license_no])
-  releases          Release[]
-  Waitlist          Waitlist[]
-}
-
-model Car {
-  car_id        Int           @id @default(autoincrement())
-  car_img_url   String?
-  car_status    String?
-  license_plate String?
-  make          String?
-  mileage       Int?
-  model         String?
-  no_of_seat    Int
-  rent_price    Int
-  year          Int?
-  bookings      Booking[]
-  maintenances  Maintenance[]
-  transactions  Transaction[]
-  Waitlist      Waitlist[]
-=======
   drivers_id           Int           @id @default(autoincrement())
   first_name           String
   last_name            String
@@ -122,7 +85,6 @@
   maintenances     Maintenance[]
   transactions     Transaction[]
   waitlist_entries Waitlist[]
->>>>>>> 798702bf
 }
 
 model Booking {
@@ -176,10 +138,7 @@
 model Payment {
   payment_id     Int       @id @default(autoincrement())
   booking_id     Int?
-<<<<<<< HEAD
-=======
   waitlist_id    Int?
->>>>>>> 798702bf
   customer_id    Int
   description    String?
   payment_method String?
@@ -188,13 +147,8 @@
   amount         Int
   paid_date      DateTime?
   balance        Int?
-<<<<<<< HEAD
-  waitlist_id    Int?
-  booking        Booking?  @relation(fields: [booking_id], references: [booking_id], onDelete: Restrict)
-=======
   booking        Booking?  @relation(fields: [booking_id], references: [booking_id])
   waitlist       Waitlist? @relation(fields: [waitlist_id], references: [waitlist_id])
->>>>>>> 798702bf
   customer       Customer  @relation(fields: [customer_id], references: [customer_id])
   Waitlist       Waitlist? @relation(fields: [waitlist_id], references: [waitlist_id])
 }
@@ -315,17 +269,6 @@
   special_requests     String?
   total_cost           Int?
   status               String?   @default("waiting")
-<<<<<<< HEAD
-  position             Int
-  date_created         DateTime  @default(now())
-  notified_date        DateTime?
-  payment_status       String?   @default("unpaid")
-  paid_date            DateTime?
-  Payment              Payment[]
-  Car                  Car       @relation(fields: [car_id], references: [car_id], onDelete: Cascade)
-  Customer             Customer  @relation(fields: [customer_id], references: [customer_id], onDelete: Cascade)
-  Driver               Driver?   @relation(fields: [selected_driver_id], references: [drivers_id])
-=======
   payment_status       String?   @default("unpaid")
   position             Int
   date_created         DateTime  @default(now())
@@ -335,13 +278,11 @@
   customer             Customer  @relation(fields: [customer_id], references: [customer_id], onDelete: Cascade)
   selected_driver      Driver?   @relation(fields: [selected_driver_id], references: [drivers_id])
   payments             Payment[]
->>>>>>> 798702bf
+
 
   @@index([car_id, status, position])
   @@index([customer_id])
   @@index([payment_status])
-<<<<<<< HEAD
-=======
 }
 
 /// This model contains row level security and requires additional setup for migrations. Visit https://pris.ly/d/row-level-security for more info.
@@ -349,7 +290,6 @@
   fee_id   BigInt @id @default(autoincrement())
   fee_type String
   amount   Int?
->>>>>>> 798702bf
 }
 
 enum damage_level {
