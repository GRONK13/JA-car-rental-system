--- conflicted
+++ resolved
@@ -146,12 +146,8 @@
   amount         Int
   paid_date      DateTime?
   balance        Int?
-<<<<<<< HEAD
-  booking        Booking   @relation(fields: [booking_id], references: [booking_id])
-=======
   waitlist_id    Int?
   booking        Booking?  @relation(fields: [booking_id], references: [booking_id], onDelete: Restrict)
->>>>>>> 83f25d27
   customer       Customer  @relation(fields: [customer_id], references: [customer_id])
   Waitlist       Waitlist? @relation(fields: [waitlist_id], references: [waitlist_id])
 }
@@ -276,22 +272,16 @@
   position             Int
   date_created         DateTime  @default(now())
   notified_date        DateTime?
-<<<<<<< HEAD
-=======
   payment_status       String?   @default("unpaid")
   paid_date            DateTime?
   Payment              Payment[]
->>>>>>> 83f25d27
   Car                  Car       @relation(fields: [car_id], references: [car_id], onDelete: Cascade)
   Customer             Customer  @relation(fields: [customer_id], references: [customer_id], onDelete: Cascade)
   Driver               Driver?   @relation(fields: [selected_driver_id], references: [drivers_id])
 
   @@index([car_id, status, position])
   @@index([customer_id])
-<<<<<<< HEAD
-=======
   @@index([payment_status])
->>>>>>> 83f25d27
 }
 
 enum damage_level {
