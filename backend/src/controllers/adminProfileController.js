--- conflicted
+++ resolved
@@ -38,7 +38,6 @@
     return profileImgUrl; // Return original URL if parsing fails
   }
 };
-<<<<<<< HEAD
 
 /**
  * Get all admins/staff (for manage users page)
@@ -80,8 +79,43 @@
     });
   }
 };
-=======
->>>>>>> d9aecd24
+import { createClient } from '@supabase/supabase-js';
+
+const SUPABASE_URL = process.env.SUPABASE_URL;
+const SUPABASE_SERVICE_ROLE_KEY = process.env.SUPABASE_SERVICE_ROLE_KEY;
+const supabase = createClient(SUPABASE_URL, SUPABASE_SERVICE_ROLE_KEY);
+
+/**
+ * Generate fresh signed URL for profile image if it exists
+ */
+const refreshProfileImageUrl = async (profileImgUrl) => {
+  if (!profileImgUrl) return null;
+  
+  try {
+    // Extract the path from the existing URL
+    // Format: https://...supabase.co/storage/v1/object/sign/licenses/profile_img/filename?token=...
+    const urlParts = profileImgUrl.split('/');
+    const bucketIndex = urlParts.findIndex(part => part === 'licenses');
+    
+    if (bucketIndex === -1) return profileImgUrl; // Return original if can't parse
+    
+    const path = urlParts.slice(bucketIndex + 1).join('/').split('?')[0]; // Remove query params
+    
+    const { data: signedUrlData, error } = await supabase.storage
+      .from('licenses')
+      .createSignedUrl(path, 60 * 60 * 24 * 365); // 1 year expiration
+    
+    if (error) {
+      console.error('Error refreshing signed URL:', error);
+      return profileImgUrl; // Return original URL if refresh fails
+    }
+    
+    return signedUrlData.signedUrl;
+  } catch (error) {
+    console.error('Error parsing profile image URL:', error);
+    return profileImgUrl; // Return original URL if parsing fails
+  }
+};
 
 /**
  * Get admin profile information
