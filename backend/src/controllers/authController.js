import { PrismaClient } from '@prisma/client';
import bcrypt from 'bcryptjs';
import jwt from 'jsonwebtoken';
import { createClient } from '@supabase/supabase-js';

const prisma = new PrismaClient();

const JWT_SECRET = process.env.JWT_SECRET || 'dev-jwt-secret';
const JWT_EXPIRES_IN = process.env.JWT_EXPIRES_IN || '8h';

const SUPABASE_URL = process.env.SUPABASE_URL;
const SUPABASE_SERVICE_ROLE_KEY = process.env.SUPABASE_SERVICE_ROLE_KEY;
const supabase = createClient(SUPABASE_URL, SUPABASE_SERVICE_ROLE_KEY);

async function login(req, res, next) {
  try {
    const { identifier, email, username, password } = req.body;
    if (!password || !(identifier || email || username)) {
      return res.status(400).json({ ok: false, message: 'Missing credentials' });
    }

    let user = null;
    let role = null;
    let foundIn = null;

    // Search identifier (email or username) in all three user tables
    const searchTerm = identifier || email || username;

    // Try Admin first
    try {
      user = await prisma.admin.findFirst({
        where: {
          OR: [
            { email: searchTerm },
            { username: searchTerm },
          ],
        },
      });
      if (user) {
        role = 'admin';
        foundIn = 'admin';
      }
    } catch (err) {
      console.log('Admin search failed:', err.message);
    }

    // Try Customer if not found in Admin
    if (!user) {
      try {
        user = await prisma.customer.findFirst({
          where: {
            OR: [
              { email: searchTerm },
              { username: searchTerm },
            ],
          },
        });
        if (user) {
          role = 'customer';
          foundIn = 'customer';
        }
      } catch (err) {
        console.log('Customer search failed:', err.message);
      }
    }

    // Try Driver if not found in Admin or Customer
    if (!user) {
      try {
        user = await prisma.driver.findFirst({
          where: {
            OR: [
              { email: searchTerm },
              { username: searchTerm },
            ],
          },
        });
        if (user) {
          role = 'driver';
          foundIn = 'driver';
        }
      } catch (err) {
        console.log('Driver search failed:', err.message);
      }
    }

    if (!user) {
      return res.status(401).json({ ok: false, message: 'Invalid credentials' });
    }

    // Check password
    let passwordMatches = false;
    if (user.password) {
      try {
        // preferred: bcrypt hashed
        passwordMatches = await bcrypt.compare(password, user.password);
      } catch (err) {
        // fallback to plain equality (in case seed used plain text)
        passwordMatches = user.password === password;
      }
    }

    if (!passwordMatches) {
      return res.status(401).json({ ok: false, message: 'Invalid credentials' });
    }

    // create a small token (avoid putting sensitive info)
    const userId = user.admin_id || user.customer_id || user.drivers_id;
    const tokenPayload = {
      sub: userId,
      role,
      email: user.email,
      foundIn,
    };

    const token = jwt.sign(tokenPayload, JWT_SECRET, { expiresIn: JWT_EXPIRES_IN });

    // decide redirect (frontend can override)
    const redirectMap = {
      admin: '/admindashboard',
<<<<<<< HEAD
      staff: '/admindashboard', // Staff uses same dashboard as admin
      driver: '/driver-schedule', 
      customer: '/customer-dashboard',
=======
      driver: '/driverdashboard', 
      customer: '/dashboard',
>>>>>>> 83b30087
    };
    const redirect = redirectMap[role] || '/';

    return res.json({
      ok: true,
      message: 'Authenticated',
      token,
      role,
      redirect,
      user: {
        id: userId,
        name: `${user.first_name} ${user.last_name}`,
        email: user.email,
        username: user.username,
      },
    });
  } catch (err) {
    console.error('Login error:', err);
    next(err);
  }
}

async function validateToken(req, res, next) {
  try {
    // Token is already verified by middleware, just return success
    return res.json({
      ok: true,
      message: 'Token is valid',
      user: req.user,
    });
  } catch (err) {
    console.error('Token validation error:', err);
    next(err);
  }
}

async function register(req, res, next) {
  try {
    console.log('--- REGISTER ROUTE CALLED ---');
    console.log('Request URL:', req.originalUrl || req.url);
    console.log('Headers (content-type):', req.headers['content-type'] || req.headers['Content-Type']);
    console.log('Body:', req.body);

    // Accept field variants from frontend
    const {
      email,
      username,
      password,
      firstName,
      lastName,
      address,
      contactNumber,
      licenseNumber: licenseNumberBody,
      licenseExpiry,
      restrictions,
      dl_img_url, // This comes from the separate file upload
      agreeTerms,
    } = req.body;

    const licenseNumber =
      licenseNumberBody || req.body.license_number || req.body.driver_license_no;

    console.log('Extracted dl_img_url:', dl_img_url);

    // Basic validation
    if (
      !email ||
      !username ||
      !password ||
      !firstName ||
      !lastName ||
      !address ||
      !contactNumber ||
      !licenseNumber ||
      !licenseExpiry ||
      !dl_img_url || // Require the image URL
      !agreeTerms
    ) {
      return res.status(400).json({ 
        ok: false, 
        message: 'Missing required fields',
        missing: {
          email: !email,
          username: !username,
          password: !password,
          firstName: !firstName,
          lastName: !lastName,
          address: !address,
          contactNumber: !contactNumber,
          licenseNumber: !licenseNumber,
          licenseExpiry: !licenseExpiry,
          dl_img_url: !dl_img_url,
          agreeTerms: !agreeTerms
        }
      });
    }

    // Check existing
    const existingCustomer = await prisma.customer.findFirst({
      where: { OR: [{ email }, { username }] },
    });
    if (existingCustomer) {
      return res.status(409).json({ ok: false, message: 'Account already exists' });
    }

    const existingLicense = await prisma.driverLicense.findUnique({
      where: { driver_license_no: licenseNumber },
    });
    if (existingLicense) {
      return res.status(409).json({ ok: false, message: 'Driver license already registered' });
    }

    const hashedPassword = await bcrypt.hash(password, 10);

    // Create driverLicense record with the uploaded image URL
    await prisma.driverLicense.create({
      data: {
        driver_license_no: licenseNumber,
        expiry_date: new Date(licenseExpiry),
        restrictions: restrictions || 'None',
        dl_img_url: dl_img_url, // Store the Supabase URL
      },
    });

    // Create customer
    const customer = await prisma.customer.create({
      data: {
        first_name: firstName,
        last_name: lastName,
        address,
        contact_no: contactNumber,
        email,
        username,
        password: hashedPassword,
        status: 'active',
        driver_license_no: licenseNumber,
        date_created: new Date(),
      },
    });

    console.log('Registration successful:', {
      customerId: customer.customer_id,
      licenseNumber,
      dl_img_url
    });

    return res.status(201).json({
      ok: true,
      message: 'Account created successfully',
      user: {
        id: customer.customer_id,
        name: `${customer.first_name} ${customer.last_name}`,
        email: customer.email,
        username: customer.username,
        license_number: licenseNumber,
      },
    });
  } catch (err) {
    console.error('Registration error:', err);
    if (err.code === 'P2002') {
      return res.status(409).json({ ok: false, message: 'Unique constraint failed' });
    }
    next(err);
  }
}

export { login, validateToken, register };<|MERGE_RESOLUTION|>--- conflicted
+++ resolved
@@ -118,14 +118,9 @@
     // decide redirect (frontend can override)
     const redirectMap = {
       admin: '/admindashboard',
-<<<<<<< HEAD
       staff: '/admindashboard', // Staff uses same dashboard as admin
       driver: '/driver-schedule', 
       customer: '/customer-dashboard',
-=======
-      driver: '/driverdashboard', 
-      customer: '/dashboard',
->>>>>>> 83b30087
     };
     const redirect = redirectMap[role] || '/';
 
