import prisma from '../config/prisma.js';
import { createClient } from '@supabase/supabase-js';
import { notifyWaitlistOnCarAvailable } from './waitlistController.js';

const SUPABASE_URL = process.env.SUPABASE_URL;
const SUPABASE_SERVICE_ROLE_KEY = process.env.SUPABASE_SERVICE_ROLE_KEY;
const supabase = createClient(SUPABASE_URL, SUPABASE_SERVICE_ROLE_KEY);

/**
 * Generate fresh signed URL for car image if it exists
 */
const refreshCarImageUrl = async (carImgUrl) => {
  if (!carImgUrl) return null;
  
  try {
    // Extract the path from the existing URL
    const urlParts = carImgUrl.split('/');
    const bucketIndex = urlParts.findIndex(part => part === 'licenses');
    
    if (bucketIndex === -1) return carImgUrl;
    
    const encodedPath = urlParts.slice(bucketIndex + 1).join('/').split('?')[0];
    
    // Decode URL encoding (e.g., %20 -> space)
    const path = decodeURIComponent(encodedPath);
    
    const { data: signedUrlData, error } = await supabase.storage
      .from('licenses')
      .createSignedUrl(path, 60 * 60 * 24 * 365); // 1 year expiration
    
    if (error) {
      console.error('Error refreshing car image signed URL:', error);
      return carImgUrl;
    }
    
    return signedUrlData.signedUrl;
  } catch (error) {
    console.error('Error parsing car image URL:', error);
    return carImgUrl;
  }
};

// Helper function to extract storage path from Supabase URL
const extractStoragePath = (url) => {
  if (!url) return null;
  try {
    // Handle both signed and public URLs
    // Signed: https://...supabase.co/storage/v1/object/sign/licenses/car_img/filename?token=...
    // Public: https://...supabase.co/storage/v1/object/public/licenses/car_img/filename
    const urlParts = url.split('/');
    const bucketIndex = urlParts.findIndex(part => part === 'licenses');
    
    if (bucketIndex === -1) return null;
    
    // Get everything after 'licenses/', remove query params
    const encodedPath = urlParts.slice(bucketIndex + 1).join('/').split('?')[0];
    
    // Decode URL encoding (e.g., %20 -> space)
    const decodedPath = decodeURIComponent(encodedPath);
    
    return decodedPath;
  } catch (error) {
    console.error('Error extracting storage path:', error);
    return null;
  }
};

// Helper function to delete image from Supabase storage
const deleteImageFromStorage = async (imageUrl) => {
  if (!imageUrl) {
    console.log('⚠️ No image URL provided for deletion');
    return;
  }
  
  try {
    console.log('🗑️ Attempting to delete old car image...');
    console.log('📎 Original URL:', imageUrl);
    
    const path = extractStoragePath(imageUrl);
    console.log('📁 Extracted path:', path);
    
    if (!path) {
      console.warn('❌ Could not extract path from URL:', imageUrl);
      return;
    }

    console.log('🔍 Attempting to remove from bucket "licenses" with path:', path);
    
    const { data, error } = await supabase.storage
      .from('licenses')
      .remove([path]);

    if (error) {
      console.error('❌ Supabase deletion error:', JSON.stringify(error, null, 2));
      console.error('Error details:', error);
    } else {
      console.log('✅ Old car image deleted successfully!');
      console.log('🗑️ Deleted data:', data);
    }
  } catch (error) {
    console.error('❌ Exception during deletion:', error);
    console.error('Error stack:', error.stack);
  }
};

// @desc    Get all cars
// @route   GET /cars
// @access  Public
export const getCars = async (req, res) => {
  try {
    const cars = await prisma.car.findMany();
    
    // Refresh signed URLs for car images
    const carsWithFreshUrls = await Promise.all(
      cars.map(async (car) => {
        if (car.car_img_url) {
          car.car_img_url = await refreshCarImageUrl(car.car_img_url);
        }
        return car;
      })
    );
    
    res.json(carsWithFreshUrls);
  } catch (error) {
    console.error('Error fetching cars:', error);
    res.status(500).json({ error: 'Failed to fetch cars' });
  }
};

// @desc    Get available cars for customers
// @route   GET /cars/available
// @access  Public
export const getAvailableCars = async (req, res) => {
  try {
    const cars = await prisma.car.findMany({
      where: {
        car_status: {
          in: ['Available', 'Rented', 'Maintenance'] // Include all except deleted/inactive
        }
      },
      orderBy: {
        car_id: 'asc'
      }
    });
    
    // Refresh signed URLs for car images
    const carsWithFreshUrls = await Promise.all(
      cars.map(async (car) => {
        if (car.car_img_url) {
          car.car_img_url = await refreshCarImageUrl(car.car_img_url);
        }
        return car;
      })
    );
    
    res.json(carsWithFreshUrls);
  } catch (error) {
    console.error('Error fetching available cars:', error);
    res.status(500).json({ error: 'Failed to fetch available cars' });
  }
};

// @desc    Get GPS info for a car
// @route   GET cars/:id/gps
// @access  Public
export const getCarGps = async (req, res) => {
  const carId = parseInt(req.params.id, 10);
  try {
    const car = await prisma.car.findUnique({ where: { car_id: carId } });
    if (!car) return res.status(404).json({ error: 'Car not found' });
    
    res.json({
      gpsDeviceId: car.gpsDeviceId,
      message: 'GPS integration coming soon!',
    });
  } catch (error) {
    console.error('Error fetching car GPS:', error);
    res.status(500).json({ error: 'Failed to fetch car GPS' });
  }
};

// @desc    Create a car
// @route   POST /cars
// @access  Private/Admin
export const createCar = async (req, res) => {
  try {
    const {
      make,
      model,
      car_type,
      year,
      license_plate,
      no_of_seat,
      rent_price,
      car_status,
      car_img_url,
      mileage,
    } = req.body;

    let imageUrl = car_img_url;

    // Handle file upload if image is provided
    if (req.file) {
      console.log('🚀 Uploading new car image to Supabase');
      
      const file = req.file;
      const timestamp = Date.now();
      const fileExt = file.originalname.split('.').pop();
      const filename = `${make || 'car'}_${model || 'unknown'}_${license_plate || 'unknown'}_${timestamp}.${fileExt}`;
      
      const bucket = 'licenses';
      const path = `car_img/${filename}`;

      const { data, error } = await supabase.storage
        .from(bucket)
        .upload(path, file.buffer, { 
          contentType: file.mimetype, 
          upsert: false 
        });

      if (error) {
        console.error('Supabase upload error:', error);
        return res.status(500).json({ error: 'Failed to upload image' });
      }

      // For private buckets, generate a signed URL with long expiration
      const { data: signedUrlData, error: signedUrlError } = await supabase.storage
        .from(bucket)
        .createSignedUrl(path, 60 * 60 * 24 * 365); // 1 year expiration

      if (signedUrlError) {
        console.error('Supabase signed URL error:', signedUrlError);
        return res.status(500).json({ error: 'Failed to generate image URL' });
      }

      imageUrl = signedUrlData.signedUrl;
      console.log('✅ Car image uploaded successfully');
    }

    const newCar = await prisma.car.create({
      data: {
        make,
        model,
        car_type,
        year: year ? parseInt(year) : null,
        license_plate,
        no_of_seat: no_of_seat ? parseInt(no_of_seat) : null,
        rent_price: rent_price ? parseFloat(rent_price) : null,
        car_status: car_status || 'Available',
        car_img_url: imageUrl,
        mileage: mileage ? parseFloat(mileage) : null,
      },
    });
    res.status(201).json(newCar);
  } catch (error) {
    console.error('Error creating car:', error);
    res.status(500).json({ error: 'Failed to create car' });
  }
};

// @desc    Update a car
// @route   PUT /cars/:id
// @access  Private/Admin
export const updateCar = async (req, res) => {
  try {
    const carId = parseInt(req.params.id);
    const {
      make,
      model,
      car_type,
      year,
      license_plate,
      no_of_seat,
      rent_price,
      car_status,
      car_img_url,
      mileage,
      hasGPS,
    } = req.body;

    let imageUrl = car_img_url;

    // Handle file upload if new image is provided
    if (req.file) {
      console.log('📤 New car image detected, updating...');
      
      // Get current car data to access old image URL
      const currentCar = await prisma.car.findUnique({
        where: { car_id: carId },
        select: { car_img_url: true }
      });

      console.log('📸 Current car image URL from DB:', currentCar?.car_img_url);

      const file = req.file;
      const timestamp = Date.now();
      const fileExt = file.originalname.split('.').pop();
      const filename = `${make || 'car'}_${model || 'unknown'}_${license_plate || 'unknown'}_${timestamp}.${fileExt}`;
      
      const bucket = 'licenses';
      const path = `car_img/${filename}`;

      console.log('⬆️ Uploading to Supabase:', { bucket, path });

      const { data, error } = await supabase.storage
        .from(bucket)
        .upload(path, file.buffer, { 
          contentType: file.mimetype, 
          upsert: false 
        });

      if (error) {
        console.error('Supabase upload error:', error);
        return res.status(500).json({ error: 'Failed to upload image' });
      }

      // For private buckets, generate a signed URL with long expiration
      const { data: signedUrlData, error: signedUrlError } = await supabase.storage
        .from(bucket)
        .createSignedUrl(path, 60 * 60 * 24 * 365); // 1 year expiration

      if (signedUrlError) {
        console.error('Supabase signed URL error:', signedUrlError);
        return res.status(500).json({ error: 'Failed to generate image URL' });
      }

      imageUrl = signedUrlData.signedUrl;
      console.log('✅ Car image uploaded successfully');
      console.log('🆕 New image URL:', imageUrl);

      // Delete old image after successful upload
      if (currentCar?.car_img_url) {
        console.log('🔄 Now deleting old image...');
        await deleteImageFromStorage(currentCar.car_img_url);
      } else {
        console.log('ℹ️ No old image to delete');
      }
    }

    // Build update data object, only including fields that are provided
    const updateData = {};
    if (make !== undefined) updateData.make = make;
    if (model !== undefined) updateData.model = model;
    if (car_type !== undefined) updateData.car_type = car_type;
    if (year !== undefined) updateData.year = year ? parseInt(year) : null;
    if (license_plate !== undefined) updateData.license_plate = license_plate;
    if (no_of_seat !== undefined) updateData.no_of_seat = no_of_seat ? parseInt(no_of_seat) : null;
    if (rent_price !== undefined) updateData.rent_price = rent_price ? parseFloat(rent_price) : null;
    if (car_status !== undefined) updateData.car_status = car_status;
    if (imageUrl !== undefined) updateData.car_img_url = imageUrl;
    if (mileage !== undefined) updateData.mileage = mileage ? parseFloat(mileage) : null;
    if (hasGPS !== undefined) updateData.hasGPS = hasGPS === true || hasGPS === 'true';

    // Get current status before update to detect changes
    const currentCar = await prisma.car.findUnique({
      where: { car_id: carId },
      select: { car_status: true }
    });

<<<<<<< HEAD
=======
    // Get current status before update to detect changes
    const currentCar = await prisma.car.findUnique({
      where: { car_id: carId },
      select: { car_status: true }
    });

    // Get current status before update to detect changes
    const currentCar = await prisma.car.findUnique({
      where: { car_id: carId },
      select: { car_status: true }
    });

>>>>>>> 8d22abda
    const updatedCar = await prisma.car.update({
      where: { car_id: carId },
      data: updateData,
    });
    
    // Check if car status changed to "Available" - notify waitlist
    if (car_status && car_status === 'Available' && currentCar?.car_status !== 'Available') {
      console.log(`\n🚗 Car ${carId} status changed to "Available" - checking waitlist...`);
      
      // Trigger waitlist notifications asynchronously (don't wait for it)
      notifyWaitlistOnCarAvailable(carId)
        .then(result => {
          if (result.success && result.notified > 0) {
            console.log(`✅ Waitlist notification complete: ${result.notified} customer(s) notified`);
          }
        })
        .catch(error => {
          console.error('❌ Error in waitlist notification:', error);
        });
    }
    
    res.json(updatedCar);
  } catch (error) {
    console.error('Error updating car:', error);
    res.status(500).json({ error: 'Failed to update car' });
  }
};

// @desc    Delete a car
// @route   DELETE /cars/:id
// @access  Private/Admin
export const deleteCar = async (req, res) => {
  try {
    const carId = parseInt(req.params.id);
    
    // Get car data to access image URL before deletion
    const car = await prisma.car.findUnique({
      where: { car_id: carId },
      select: { car_img_url: true }
    });

    if (!car) {
      return res.status(404).json({ error: 'Car not found' });
    }

    // Delete car from database
    await prisma.car.delete({
      where: { car_id: carId },
    });

    // Delete associated image from storage
    if (car.car_img_url) {
      await deleteImageFromStorage(car.car_img_url);
    }

    res.status(204).send();
  } catch (error) {
    console.error('Error deleting car:', error);
    res.status(500).json({ error: 'Failed to delete car' });
  }
};<|MERGE_RESOLUTION|>--- conflicted
+++ resolved
@@ -357,8 +357,6 @@
       select: { car_status: true }
     });
 
-<<<<<<< HEAD
-=======
     // Get current status before update to detect changes
     const currentCar = await prisma.car.findUnique({
       where: { car_id: carId },
@@ -371,7 +369,6 @@
       select: { car_status: true }
     });
 
->>>>>>> 8d22abda
     const updatedCar = await prisma.car.update({
       where: { car_id: carId },
       data: updateData,
