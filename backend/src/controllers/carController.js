--- conflicted
+++ resolved
@@ -357,21 +357,6 @@
       select: { car_status: true }
     });
 
-<<<<<<< HEAD
-    // Get current status before update to detect changes
-    const currentCar = await prisma.car.findUnique({
-      where: { car_id: carId },
-      select: { car_status: true }
-    });
-
-    // Get current status before update to detect changes
-    const currentCar = await prisma.car.findUnique({
-      where: { car_id: carId },
-      select: { car_status: true }
-    });
-
-=======
->>>>>>> 3d1f0a96
     const updatedCar = await prisma.car.update({
       where: { car_id: carId },
       data: updateData,
