--- conflicted
+++ resolved
@@ -83,9 +83,24 @@
   }
 };
 
+// Utility function to determine appropriate booking status based on payments
+const determineBookingStatus = (totalPaid, totalAmount, currentStatus) => {
+  if (totalPaid <= 0) {
+    // No payments made - should be pending
+    return 'pending';
+  } else if (totalPaid >= totalAmount) {
+    // Fully paid - should be confirmed or maintain current status if already progressed
+    return ['Confirmed', 'In Progress', 'Completed', 'Returned'].includes(currentStatus?.toLowerCase()) 
+      ? currentStatus 
+      : 'Confirmed';
+  } else {
+    // Partially paid - should be confirmed
+    return 'Confirmed';
+  }
+};
+
 export const createPayment = async (req, res) => {
   try {
-<<<<<<< HEAD
     const {
       booking_id,
       customer_id,
@@ -95,10 +110,7 @@
       reference_no,
       amount,
       paid_date, update_status,
-    } = req.body;
-=======
-    const { booking_id, customer_id, description, payment_method, gcash_no, reference_no, amount, paid_date, update_status } = req.body;
->>>>>>> d9aecd24
+   , update_status } = req.body;
 
     if (!booking_id || !customer_id || amount == null) {
       return res.status(400).json({ error: 'booking_id, customer_id and amount are required' });
