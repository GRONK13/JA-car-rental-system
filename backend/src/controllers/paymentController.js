import prisma from "../config/prisma.js";

function shapePayment(p) {
  const { booking, customer, ...rest } = p;
  return {
    transactionId: rest.payment_id, // unify row id key for DataGrid
    paymentId: rest.payment_id,
    bookingId: rest.booking_id,
    customerId: rest.customer_id,
    customerName: [customer?.first_name, customer?.last_name]
      .filter(Boolean)
      .join(" "),
    description: rest.description || null,
    paymentMethod: rest.payment_method || null,
    gCashNo: rest.gcash_no || null,
    referenceNo: rest.reference_no || null,
    totalAmount: rest.amount ?? null,
<<<<<<< HEAD
    runningBalance: rest.balance ?? null, // Include running balance
    paidDate: rest.paid_date ? rest.paid_date.toISOString().split('T')[0] : null,
=======
    paidDate: rest.paid_date
      ? rest.paid_date.toISOString().split("T")[0]
      : null,
    status: rest.paid_date ? "Paid" : "Unpaid", // ✅ Added
>>>>>>> 83b30087
  };
}

export const getPayments = async (req, res) => {
  try {
    const payments = await prisma.payment.findMany({
      include: {
        customer: { select: { first_name: true, last_name: true } },
        booking: { select: { booking_id: true } },
      },
      orderBy: { payment_id: "desc" },
    });
    res.json(payments.map(shapePayment));
  } catch (error) {
    console.error("Error fetching payments:", error);
    res.status(500).json({ error: "Failed to fetch payments" });
  }
};

// Utility function to recalculate running balances for all payments of a booking
export const recalculatePaymentBalances = async (bookingId) => {
  try {
    const booking = await prisma.booking.findUnique({
      where: { booking_id: bookingId },
      include: { 
        payments: { 
          orderBy: { payment_id: 'asc' } // Order by creation to maintain chronological sequence
        } 
      },
    });

    if (!booking) return;

    let runningTotal = 0;
    
    // Update each payment with the correct running balance
    for (const payment of booking.payments) {
      runningTotal += payment.amount || 0;
      const runningBalance = (booking.total_amount || 0) - runningTotal;
      
      await prisma.payment.update({
        where: { payment_id: payment.payment_id },
        data: { balance: runningBalance },
      });
    }
  } catch (error) {
    console.error('Error recalculating payment balances:', error);
  }
};

export const createPayment = async (req, res) => {
  try {
    const {
      booking_id,
      customer_id,
      description,
      payment_method,
      gcash_no,
      reference_no,
      amount,
      paid_date,
    } = req.body;

    if (!booking_id || !customer_id || amount == null) {
      return res
        .status(400)
        .json({ error: "booking_id, customer_id and amount are required" });
    }

    // Get booking details to calculate running balance
    const booking = await prisma.booking.findUnique({
      where: { booking_id: Number(booking_id) },
      include: { payments: { select: { amount: true } } },
    });

    if (!booking) {
      return res.status(404).json({ error: 'Booking not found' });
    }

    // Calculate current total paid (before this payment)
    const currentTotalPaid = booking.payments.reduce((sum, payment) => sum + (payment.amount || 0), 0);
    
    // Calculate running balance after this payment
    const runningBalance = (booking.total_amount || 0) - currentTotalPaid - Number(amount);

    const created = await prisma.payment.create({
      data: {
        booking_id: Number(booking_id),
        customer_id: Number(customer_id),
        description,
        payment_method,
        gcash_no,
        reference_no,
        amount: Number(amount),
        paid_date: paid_date ? new Date(paid_date) : new Date(),
        balance: runningBalance, // Store the running balance
      },
      include: {
        customer: { select: { first_name: true, last_name: true } },
        booking: { select: { booking_id: true } },
      },
    });

    // Update the booking balance after payment creation
    const newTotalPaid = currentTotalPaid + Number(amount);
    const remainingBalance = (booking.total_amount || 0) - newTotalPaid;

    await prisma.booking.update({
      where: { booking_id: Number(booking_id) },
      data: { balance: remainingBalance },
    });

    res.status(201).json(shapePayment(created));
  } catch (error) {
    console.error("Error creating payment:", error);
    res.status(500).json({ error: "Failed to create payment" });
  }
};<|MERGE_RESOLUTION|>--- conflicted
+++ resolved
@@ -15,15 +15,8 @@
     gCashNo: rest.gcash_no || null,
     referenceNo: rest.reference_no || null,
     totalAmount: rest.amount ?? null,
-<<<<<<< HEAD
     runningBalance: rest.balance ?? null, // Include running balance
     paidDate: rest.paid_date ? rest.paid_date.toISOString().split('T')[0] : null,
-=======
-    paidDate: rest.paid_date
-      ? rest.paid_date.toISOString().split("T")[0]
-      : null,
-    status: rest.paid_date ? "Paid" : "Unpaid", // ✅ Added
->>>>>>> 83b30087
   };
 }
 
@@ -38,8 +31,8 @@
     });
     res.json(payments.map(shapePayment));
   } catch (error) {
-    console.error("Error fetching payments:", error);
-    res.status(500).json({ error: "Failed to fetch payments" });
+    console.error('Error fetching payments:', error);
+    res.status(500).json({ error: 'Failed to fetch payments' });
   }
 };
 
@@ -88,26 +81,8 @@
     } = req.body;
 
     if (!booking_id || !customer_id || amount == null) {
-      return res
-        .status(400)
-        .json({ error: "booking_id, customer_id and amount are required" });
+      return res.status(400).json({ error: 'booking_id, customer_id and amount are required' });
     }
-
-    // Get booking details to calculate running balance
-    const booking = await prisma.booking.findUnique({
-      where: { booking_id: Number(booking_id) },
-      include: { payments: { select: { amount: true } } },
-    });
-
-    if (!booking) {
-      return res.status(404).json({ error: 'Booking not found' });
-    }
-
-    // Calculate current total paid (before this payment)
-    const currentTotalPaid = booking.payments.reduce((sum, payment) => sum + (payment.amount || 0), 0);
-    
-    // Calculate running balance after this payment
-    const runningBalance = (booking.total_amount || 0) - currentTotalPaid - Number(amount);
 
     const created = await prisma.payment.create({
       data: {
