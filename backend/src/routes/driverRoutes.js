--- conflicted
+++ resolved
@@ -1,16 +1,4 @@
 import express from 'express';
-<<<<<<< HEAD
-import {
-  getDrivers,
-  getDriverById,
-} from '../controllers/driverController.js';
-
-const router = express.Router();
-
-// Driver routes
-router.get('/', getDrivers);
-router.get('/:id', getDriverById);
-=======
 import { getDrivers, getDriverById, createDriver, deleteDriver, updateDriver } from '../controllers/driverController.js';
 import { verifyToken, requireAdminOrStaff } from '../middleware/authMiddleware.js';
 
@@ -22,6 +10,5 @@
 router.post('/', verifyToken, requireAdminOrStaff, createDriver); // Admin only to create drivers
 router.delete('/:id', verifyToken, requireAdminOrStaff, deleteDriver); // Admin only to delete drivers
 router.put('/:id', verifyToken, requireAdminOrStaff, updateDriver); // Admin only to update drivers
->>>>>>> 798702bf
 
 export default router;