--- conflicted
+++ resolved
@@ -12,30 +12,6 @@
 export default function AdminSideBar() {
   return (
     <div id="admin-sidebar" className="admin-sidebar">
-<<<<<<< HEAD
-      <NavLink to="/admin/dashboard">DASHBOARD</NavLink>
-      <br />
-      <hr />
-      <NavLink to="/admin/manage-booking">MANAGE BOOKINGS</NavLink>
-      <br />
-      <hr />
-      <NavLink to="/admin/manage-car">MANAGE CARS</NavLink>
-      <br />
-      <hr />
-      <NavLink to="/admin/manage-user">MANAGE USERS</NavLink>
-      <br />
-      <hr />
-      <NavLink to="/admin/schedule">SCHEDULE</NavLink>
-      <br />
-      <hr />
-      <NavLink to="/admin/transaction-logs">TRANSACTION LOGS</NavLink>
-      <br />
-      <hr />
-      <NavLink to="/admin/report-analytics">REPORT & ANALYTICS</NavLink>
-      <br />
-      <hr />
-      <NavLink to="/admin/settings">SETTINGS</NavLink>
-=======
       <NavLink to="/#">
         <HiSwatch style={{ verticalAlign: "-3px", marginRight: "5px" }} />
         DASHBOARD
@@ -86,7 +62,6 @@
         <HiCog8Tooth style={{ verticalAlign: "-3px", marginRight: "5px" }} />
         SETTINGS
       </NavLink>
->>>>>>> 48492180
       <br />
       <hr />
       <NavLink to="/login">LOGOUT</NavLink>
