--- conflicted
+++ resolved
@@ -1,222 +1,11 @@
-<<<<<<< HEAD
-import React, { useState } from 'react';
+import React from "react";
 
 export default function AddCarModal({ show, onClose }) {
-  const [setFormData, formData] = useState({
-    make: '',
-    model: '',
-    year: '',
-    mileage: '',
-    seats: '',
-    rentPrice: '',
-    licensePlate: '',
-    image: '',
-    status: 'Available',
-  });
-
-  const handleInputChange = (e) => {
-    const { name, value } = e.target;
-    setFormData((prev) => ({
-      ...prev,
-      [name]: value,
-    }));
-  };
-
-  const handleImageChange = (e) => {
-    const file = e.target.files[0];
-    if (file) {
-      const reader = new FileReader();
-      reader.onload = (event) => {
-        setFormData((prev) => ({
-          ...prev,
-          image: event.target.result,
-        }));
-      };
-      reader.readAsDataURL(file);
-    }
-  };
-
-  const handleSubmit = (e) => {
-    e.preventDefault();
-    // TODO: Add car submission logic here
-    console.log('Car form submitted:', formData);
-    onClose();
-  };
-
-  if (!show) return null;
-=======
-import React, { useState } from "react";
-import axios from "axios";
-import { useCarStore } from "../../store/cars";
-
-export default function AddCarModal({ show, onClose }) {
-  const [formData, setFormData] = useState({
-    make: "",
-    model: "",
-    year: "",
-    mileage: "",
-    no_of_seat: "",
-    rent_price: "",
-    license_plate: "",
-    car_img_url: ""
-  });
-  const [isLoading, setIsLoading] = useState(false);
-  const [error, setError] = useState("");
-  const { addCar } = useCarStore();
-
-  const handleChange = (e) => {
-    const { name, value } = e.target;
-    
-    // Special handling for numeric fields
-    if (name === 'no_of_seat' || name === 'year' || name === 'rent_price' || name === 'mileage') {
-      // If the input is empty, set it to empty string (to allow clearing the field)
-      // Otherwise, convert to number
-      const numericValue = value === '' ? '' : Number(value);
-      setFormData(prev => ({
-        ...prev,
-        [name]: numericValue
-      }));
-    } else {
-      setFormData(prev => ({
-        ...prev,
-        [name]: value
-      }));
-    }
-  };
-
-  const handleSubmit = async (e) => {
-    e.preventDefault();
-    setError("");
-    setIsLoading(true);
-
-    try {
-      const carData = {
-        make: formData.make,
-        model: formData.model,
-        year: formData.year ? parseInt(formData.year) : null,
-        license_plate: formData.license_plate,
-        no_of_seat: parseInt(formData.no_of_seat) || 5, // Default to 5 seats if not provided
-        rent_price: parseInt(formData.rent_price) || 0,
-        car_status: 'Available', // Capitalized to match schema
-        car_img_url: formData.car_img_url || 'default-car-image.jpg',
-        mileage: formData.mileage !== '' ? parseInt(formData.mileage) : 0
-      };
-      
-      await addCar(carData);
-      onClose();
-    } catch (err) {
-      console.error('Error adding car:', err);
-      setError(err.response?.data?.error || 'Failed to add car. Please try again.');
-    } finally {
-      setIsLoading(false);
-    }
-  };
->>>>>>> c32c705c
-
   return (
     <>
       {show && (
         <div className="modal-overlay" onClick={onClose}>
-<<<<<<< HEAD
           <div className="modal" onClick={(e) => e.stopPropagation()}>
-            <h1 className="font-pathway" style={{ margin: '0 0 10px 0' }}>
-              ADD CAR
-            </h1>
-
-            <form onSubmit={handleSubmit}>
-              <div className="field-row">
-                <label className="field-label font-pathway">Make</label>
-                <input
-                  className="font-pathway"
-                  name="make"
-                  value={formData.make}
-                  onChange={handleInputChange}
-                  placeholder="Make"
-                  required
-                />
-              </div>
-              <div className="field-row">
-                <label className="field-label font-pathway">Model</label>
-                <input
-                  className="font-pathway"
-                  name="model"
-                  value={formData.model}
-                  onChange={handleInputChange}
-                  placeholder="Model"
-                  required
-                />
-              </div>
-              <div className="field-row">
-                <label className="field-label font-pathway">Year</label>
-                <input
-                  className="font-pathway"
-                  name="year"
-                  value={formData.year}
-                  onChange={handleInputChange}
-                  placeholder="Year"
-                  required
-                />
-              </div>
-              <div className="field-row">
-                <label className="field-label font-pathway">Mileage</label>
-                <input
-                  className="font-pathway"
-                  name="mileage"
-                  value={formData.mileage}
-                  onChange={handleInputChange}
-                  placeholder="Mileage"
-                  required
-                />
-              </div>
-              <div className="field-row">
-                <label className="field-label font-pathway">Seats</label>
-                <input
-                  className="font-pathway"
-                  name="seats"
-                  value={formData.seats}
-                  onChange={handleInputChange}
-                  placeholder="Seats"
-                  type="number"
-                  required
-                />
-              </div>
-              <div className="field-row">
-                <label className="field-label font-pathway">Rent Price</label>
-                <input
-                  className="font-pathway"
-                  name="rentPrice"
-                  value={formData.rentPrice}
-                  onChange={handleInputChange}
-                  placeholder="Rent Price"
-                  type="number"
-                  required
-                />
-              </div>
-              <div className="field-row">
-                <label className="field-label font-pathway">License Plate</label>
-                <input
-                  className="font-pathway"
-                  name="licensePlate"
-                  value={formData.licensePlate}
-                  onChange={handleInputChange}
-                  placeholder="License Plate"
-                  required
-                />
-              </div>
-              <div className="field-row">
-                <label className="field-label font-pathway">Image</label>
-                <input
-                  className="font-pathway"
-                  name="image"
-                  value={formData.image}
-                  onChange={handleImageChange}
-                  type="file"
-                  required
-                />
-              </div>
-            </form>
-=======
-          <form className="modal" onClick={(e) => e.stopPropagation()} onSubmit={handleSubmit}>
             <h1 className="font-pathway" style={{ margin: "0 0 10px 0" }}>
               ADD CAR
             </h1>
@@ -225,103 +14,44 @@
 
             <div className="field-row">
               <label className="field-label font-pathway">Make</label>
-              <input 
-                className="font-pathway" 
-                name="make"
-                value={formData.make}
-                onChange={handleChange}
-                placeholder="Make" 
-                required
-              />
+              <input className="font-pathway" placeholder="Make" />
             </div>
             <div className="field-row">
               <label className="field-label font-pathway">Model</label>
-              <input 
-                className="font-pathway" 
-                name="model"
-                value={formData.model}
-                onChange={handleChange}
-                placeholder="Model" 
-                required
-              />
+              <input className="font-pathway" placeholder="Model" />
             </div>
             <div className="field-row">
               <label className="field-label font-pathway">Year</label>
-              <input 
-                className="font-pathway" 
-                name="year"
-                type="number"
-                min="1900"
-                max={new Date().getFullYear() + 1}
-                value={formData.year}
-                onChange={handleChange}
-                placeholder="Year" 
-                required
-              />
+              <input className="font-pathway" placeholder="Year" />
             </div>
             <div className="field-row">
               <label className="field-label font-pathway">Mileage</label>
-              <input 
-                className="font-pathway" 
-                name="mileage"
-                type="number"
-                min="0"
-                value={formData.mileage}
-                onChange={handleChange}
-                placeholder="Mileage"
-              />
+              <input className="font-pathway" placeholder="Mileage" />
             </div>
             <div className="field-row">
               <label className="field-label font-pathway">Seats</label>
               <input
                 className="font-pathway"
-                name="no_of_seat"
+                placeholder="Seats"
                 type="number"
-                min="1"
-                max="20"
-                value={formData.no_of_seat}
-                onChange={handleChange}
-                placeholder="Seats"
-                required
               />
             </div>
             <div className="field-row">
               <label className="field-label font-pathway">Rent Price</label>
               <input
                 className="font-pathway"
-                name="rent_price"
+                placeholder="Rent Price"
                 type="number"
-                min="0"
-                step="0.01"
-                value={formData.rent_price}
-                onChange={handleChange}
-                placeholder="Rent Price"
-                required
               />
             </div>
             <div className="field-row">
               <label className="field-label font-pathway">License Plate</label>
-              <input 
-                className="font-pathway" 
-                name="license_plate"
-                value={formData.license_plate}
-                onChange={handleChange}
-                placeholder="License Plate" 
-                required
-              />
+              <input className="font-pathway" placeholder="License Plate" />
             </div>
             <div className="field-row">
-              <label className="field-label font-pathway">Image URL</label>
-              <input 
-                className="font-pathway" 
-                name="car_img_url"
-                type="url"
-                value={formData.car_img_url}
-                onChange={handleChange}
-                placeholder="Image URL"
-              />
+              <label className="field-label font-pathway">Image</label>
+              <input className="font-pathway" type="file" />
             </div>
->>>>>>> c32c705c
             <div className="btn-container">
               <button 
                 type="submit" 
