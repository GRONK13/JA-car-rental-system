--- conflicted
+++ resolved
@@ -1,156 +1,3 @@
-<<<<<<< HEAD
-import React, { useState } from 'react';
-
-export default function EditCarModal({ show, onClose }) {
-  const [formData, setFormData] = useState({
-    make: '',
-    model: '',
-    year: '',
-    mileage: '',
-    seats: '',
-    rentPrice: '',
-    licensePlate: '',
-    image: '',
-    status: 'Available',
-  });
-
-  const handleInputChange = (e) => {
-    const { name, value } = e.target;
-    setFormData((prev) => ({
-      ...prev,
-      [name]: value,
-    }));
-  };
-
-  const handleSubmit = (e) => {
-    e.preventDefault();
-    console.log('Edit Car form submitted: ', formData);
-    onClose();
-  };
-
-  const handleImageChange = (e) => {
-    const file = e.target.files[0];
-    if (file) {
-      const reader = new FileReader();
-      reader.onload = (event) => {
-        setFormData((prev) => ({
-          ...prev,
-          image: event.target.result,
-        }));
-      };
-      reader.readAsDataURL(file);
-    }
-  };
-
-  if (!show) return null;
-
-  return (
-    <>
-      {show && (
-        <div className="modal-overlay" onClick={onClose}>
-          <div className="modal" onClick={(e) => e.stopPropagation()}>
-            <h1 className="font-pathway" style={{ margin: '0 0 10px 0' }}>
-              EDIT CAR
-            </h1>
-
-            <form onSubmit={handleSubmit}>
-              <div className="field-row">
-                <label className="field-label font-pathway">Make</label>
-                <input
-                  className="font-pathway"
-                  name="make"
-                  value={formData.make}
-                  onChange={handleInputChange}
-                  placeholder="Make"
-                />
-              </div>
-              <div className="field-row">
-                <label className="field-label font-pathway">Model</label>
-                <input
-                  className="font-pathway"
-                  name="model"
-                  value={formData.model}
-                  onChange={handleInputChange}
-                  placeholder="Model"
-                />
-              </div>
-              <div className="field-row">
-                <label className="field-label font-pathway">Year</label>
-                <input
-                  className="font-pathway"
-                  name="year"
-                  value={formData.year}
-                  onChange={handleInputChange}
-                  placeholder="Year"
-                />
-              </div>
-              <div className="field-row">
-                <label className="field-label font-pathway">Mileage</label>
-                <input
-                  className="font-pathway"
-                  name="mileage"
-                  value={formData.mileage}
-                  onChange={handleInputChange}
-                  placeholder="Mileage"
-                />
-              </div>
-              <div className="field-row">
-                <label className="field-label font-pathway">Seats</label>
-                <input
-                  className="font-pathway"
-                  name="seats"
-                  value={formData.seats}
-                  onChange={handleInputChange}
-                  placeholder="Seats"
-                  type="number"
-                />
-              </div>
-              <div className="field-row">
-                <label className="field-label font-pathway">Rent Price</label>
-                <input
-                  className="font-pathway"
-                  name="rentPrice"
-                  value={formData.rentPrice}
-                  onChange={handleInputChange}
-                  placeholder="Rent Price"
-                  type="number"
-                />
-              </div>
-              <div className="field-row">
-                <label className="field-label font-pathway">License Plate</label>
-                <input
-                  className="font-pathway"
-                  name="licensePlate"
-                  value={formData.licensePlate}
-                  onChange={handleInputChange}
-                  placeholder="License Plate"
-                />
-              </div>
-              <div className="field-row">
-                <label className="field-label font-pathway">Image</label>
-                <input
-                  className="font-pathway"
-                  name="image"
-                  value={formData.image}
-                  onChange={handleImageChange}
-                  type="file"
-                />
-              </div>
-              <div className="field-row">
-                <label className="field-label font-pathway">Status</label>
-                <select className="font-pathway">
-                  <option>Available</option>
-                  <option>Maintenance</option>
-                </select>
-              </div>
-            </form>
-            <div className="btn-container">
-              <button className="font-pathway save-btn">Save</button>
-              <button className="font-pathway cancel-btn" onClick={onClose}>
-                Cancel
-              </button>
-            </div>
-=======
 import React, { useState, useEffect } from 'react';
 import { useCarStore } from '../../store/cars';
 
@@ -204,57 +51,70 @@
   }
 
   return (
-    <div className="modal-overlay" onClick={onClose}>
-      <div className="modal" onClick={(e) => e.stopPropagation()}>
-        <h1 className="font-pathway" style={{ margin: '0 0 10px 0' }}>EDIT CAR</h1>
-        <form onSubmit={handleSubmit}>
-          <div className="field-row">
-            <label className="field-label font-pathway">Make</label>
-            <input name="make" value={formData.make} onChange={handleChange} className="font-pathway" placeholder="Make" />
+    <>
+      {show && (
+        <div className="modal-overlay" onClick={onClose}>
+          <div className="modal" onClick={(e) => e.stopPropagation()}>
+            <h1 className="font-pathway" style={{ margin: "0 0 10px 0" }}>
+              EDIT CAR
+            </h1>
+
+            <div className="field-row">
+              <label className="field-label font-pathway">Make</label>
+              <input className="font-pathway" placeholder="Make" />
+            </div>
+            <div className="field-row">
+              <label className="field-label font-pathway">Model</label>
+              <input className="font-pathway" placeholder="Model" />
+            </div>
+            <div className="field-row">
+              <label className="field-label font-pathway">Year</label>
+              <input className="font-pathway" placeholder="Year" />
+            </div>
+            <div className="field-row">
+              <label className="field-label font-pathway">Mileage</label>
+              <input className="font-pathway" placeholder="Mileage" />
+            </div>
+            <div className="field-row">
+              <label className="field-label font-pathway">Seats</label>
+              <input
+                className="font-pathway"
+                placeholder="Seats"
+                type="number"
+              />
+            </div>
+            <div className="field-row">
+              <label className="field-label font-pathway">Rent Price</label>
+              <input
+                className="font-pathway"
+                placeholder="Rent Price"
+                type="number"
+              />
+            </div>
+            <div className="field-row">
+              <label className="field-label font-pathway">License Plate</label>
+              <input className="font-pathway" placeholder="License Plate" />
+            </div>
+            <div className="field-row">
+              <label className="field-label font-pathway">Image</label>
+              <input className="font-pathway" type="file" />
+            </div>
+            <div className="field-row">
+              <label className="field-label font-pathway">Status</label>
+              <select className="font-pathway">
+                <option>Available</option>
+                <option>Maintenance</option>
+              </select>
+            </div>
+            <div className="btn-container">
+              <button className="font-pathway save-btn">Save</button>
+              <button className="font-pathway cancel-btn" onClick={onClose}>
+                Cancel
+              </button>
+            </div>
           </div>
-          <div className="field-row">
-            <label className="field-label font-pathway">Model</label>
-            <input name="model" value={formData.model} onChange={handleChange} className="font-pathway" placeholder="Model" />
-          </div>
-          <div className="field-row">
-            <label className="field-label font-pathway">Year</label>
-            <input name="year" value={formData.year} onChange={handleChange} className="font-pathway" placeholder="Year" type="number" />
-          </div>
-          <div className="field-row">
-            <label className="field-label font-pathway">Mileage</label>
-            <input name="mileage" value={formData.mileage} onChange={handleChange} className="font-pathway" placeholder="Mileage" type="number" />
-          </div>
-          <div className="field-row">
-            <label className="field-label font-pathway">Seats</label>
-            <input name="no_of_seat" value={formData.no_of_seat} onChange={handleChange} className="font-pathway" placeholder="Seats" type="number" />
-          </div>
-          <div className="field-row">
-            <label className="field-label font-pathway">Rent Price</label>
-            <input name="rent_price" value={formData.rent_price} onChange={handleChange} className="font-pathway" placeholder="Rent Price" type="number" />
-          </div>
-          <div className="field-row">
-            <label className="field-label font-pathway">License Plate</label>
-            <input name="license_plate" value={formData.license_plate} onChange={handleChange} className="font-pathway" placeholder="License Plate" />
-          </div>
-          <div className="field-row">
-            <label className="field-label font-pathway">Image URL</label>
-            <input name="car_img_url" value={formData.car_img_url} onChange={handleChange} className="font-pathway" placeholder="Image URL" type="text" />
-          </div>
-          <div className="field-row">
-            <label className="field-label font-pathway">Status</label>
-            <select name="car_status" value={formData.car_status} onChange={handleChange} className="font-pathway">
-              <option value="Available">Available</option>
-              <option value="Maintenance">Maintenance</option>
-              <option value="Rented">Rented</option>
-            </select>
-          </div>
-          <div className="btn-container">
-            <button type="submit" className="font-pathway save-btn">Save</button>
-            <button type="button" className="font-pathway cancel-btn" onClick={onClose}>Cancel</button>
->>>>>>> c32c705c
-          </div>
-        </form>
-      </div>
-    </div>
+        </div>
+      )}
+    </>
   );
 }