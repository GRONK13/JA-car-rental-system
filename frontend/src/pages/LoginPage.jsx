import React, { useState } from 'react';
import Header from '../ui/components/Header';
import carImage from '/carImage.png';
import {
  EyeIcon as EyeSolid,
  EyeSlashIcon as EyeSlashSolid,
} from '@heroicons/react/24/solid';
import { useNavigate } from 'react-router-dom';
import { useAuth } from '../hooks/useAuth.js';
import { getApiBase } from '../utils/api.js';


function LoginPage() {
  const [identifier, setIdentifier] = useState('');
  const [password, setPassword] = useState('');
  const [showPwd, setShowPwd] = useState(false);
  const [isLoading, setIsLoading] = useState(false);
  const [error, setError] = useState('');
  const navigate = useNavigate();
  const { login } = useAuth();

<<<<<<< HEAD
  const API_BASE = getApiBase();
=======
  const API_BASE =
    import.meta.env.VITE_API_URL?.replace(/\/$/, '') || 'http://localhost:3001';
>>>>>>> c6ef894b

  const handleLogin = async (e) => {
    e.preventDefault();
    setIsLoading(true);
    setError('');

    if (!identifier || !password) {
      setError('Please enter both username/email and password');
      setIsLoading(false);
      return;
    }

    try {
      const response = await fetch(`${API_BASE}/api/auth/login`, {
        method: 'POST',
        headers: {
          'Content-Type': 'application/json',
        },
        body: JSON.stringify({
          identifier,
          password,
        }),
      });

      const data = await response.json();

      if (data.ok) {
        // Use auth context login method
        login(data.token, data.role, data.user);

        // Role-based routing
        switch (data.role) {
          case 'admin':
            navigate('/admindashboard');
            break;
          case 'customer':
            navigate('/customer-dashboard');
            break;
          case 'driver':
            navigate('/driverdashboard');
            break;
          default:
            navigate('/');
        }
      } else {
        setError(data.message || 'Login failed');
      }
    } catch (err) {
      console.error('Login error:', err);
      setError('Network error. Please check your connection and try again.');
    } finally {
      setIsLoading(false);
    }
  };

  return (
    <>
      <Header />
      <div
        className="m-0 p-0 h-screen overflow-auto"
        style={{
          backgroundImage: `url(${carImage})`,
          backgroundSize: 'cover',
          backgroundPosition: 'center',
          height: '100vh',
          width: '100vw',
          placeContent: 'center',
          justifyItems: 'center',
          textAlign: 'center',
        }}
      >
        <div
          style={{
            backgroundColor: '#f2f2f2',
            borderRadius: '5px',
            padding: '0',
            width: '360px',
            minHeight: '390px', // default size
            // grows automatically with content (e.g., error text)
            marginTop: '145px',
            placeContent: 'center',
            justifyItems: 'center',
            boxShadow: '0 2px 2px rgba(0, 0, 0, .7)',
          }}
        >
          <img
            src="https://www.gravatar.com/avatar/?d=mp"
            alt="Default Avatar"
            style={{
              width: '150px',
              height: '150px',
              borderRadius: '50%',
              marginTop: '-100px',
            }}
          />
          <h2
            className="font-pathway"
            style={{
              fontSize: '36px',
              marginTop: '0',
            }}
          >
            LOGIN
          </h2>
          {error && (
            <div
              style={{
                color: '#F13F3F',
                fontSize: '14px',
                marginBottom: '10px',
                textAlign: 'center',
              }}
            >
              {error}
            </div>
          )}
          <input
            type="text"
            id="identifier"
            placeholder="Username or Email"
            value={identifier}
            onChange={(e) => setIdentifier(e.target.value)}
            disabled={isLoading}
            style={{
              backgroundColor: isLoading ? '#E5E5E5' : '#D9D9D9',
              fontFamily: '"Pathway Gothic One", sans-serif',
              fontSize: '18px',
              textAlign: 'center',
              border: 'none',
              borderRadius: '5px',
              padding: '10px',
              width: '300px',
              marginBottom: '10px',
              boxShadow: '0 2px 2px rgba(0, 0, 0, .7)',
            }}
          />
          <br />
          <div style={{ position: 'relative', display: 'inline-block' }}>
            <input
              type={showPwd ? 'text' : 'password'}
              id="password"
              placeholder="Password"
              value={password}
              onChange={(e) => setPassword(e.target.value)}
              disabled={isLoading}
              style={{
                backgroundColor: isLoading ? '#E5E5E5' : '#D9D9D9',
                fontFamily: '"Pathway Gothic One", sans-serif',
                fontSize: '18px',
                textAlign: 'center',
                border: 'none',
                borderRadius: '5px',
                padding: '10px',
                width: '300px',
                marginBottom: '10px',
                boxShadow: '0 2px 2px rgba(0, 0, 0, .7)',
              }}
            />
            {password && (
              <button
                type="button"
                onClick={() => setShowPwd(!showPwd)}
                style={{
                  position: 'absolute',
                  right: '5px',
                  top: '23px',
                  transform: 'translateY(-50%)',
                  background: 'none',
                  border: 'none',
                  cursor: 'pointer',
                  zIndex: 100,
                }}
              >
                {showPwd ? (
                  <EyeSlashSolid
                    style={{ width: 18, height: 18, color: 'rgb(0 0 0 / .7)' }}
                  />
                ) : (
                  <EyeSolid
                    style={{ width: 18, height: 18, color: 'rgb(0 0 0 / .7)' }}
                  />
                )}
              </button>
            )}
          </div>
          <br />
          <button
            id="login"
            onClick={handleLogin}
            disabled={isLoading}
            style={{
              backgroundColor: isLoading ? '#7BA3F5' : '#3F86F1',
              fontFamily: '"Pathway Gothic One", sans-serif',
              fontSize: '18px',
              border: 'none',
              borderRadius: '5px',
              padding: '10px',
              width: '320px',
              marginBottom: '10px',
              boxShadow: '0 2px 2px rgba(0, 0, 0, .7)',
              cursor: isLoading ? 'not-allowed' : 'pointer',
              color: 'white',
            }}
          >
            {isLoading ? 'Logging in...' : 'Login'}
          </button>
          <br />
          <a
            href="#"
            style={{
              fontFamily: '"Pathway Gothic One", sans-serif',
              textDecoration: 'none',
              color: 'rgb(0 0 0 / .7)',
              cursor: 'pointer',
            }}
          >
            Forgot your password?
          </a>
          <br />
          <p
            style={{
              fontFamily: '"Pathway Gothic One", sans-serif',
              color: 'rgb(0 0 0 / .7)',
            }}
          >
            OR
          </p>
          <button
            id="createAccount"
            onClick={() => navigate('/register')}
            style={{
              backgroundColor: '#F13F3F',
              fontFamily: '"Pathway Gothic One", sans-serif',
              fontSize: '18px',
              border: 'none',
              borderRadius: '5px',
              padding: '10px',
              width: '320px',
              marginBottom: '30px',
              boxShadow: '0 2px 2px rgba(0, 0, 0, .7)',
              cursor: 'pointer',
            }}
          >
            Create an Account
          </button>
        </div>
      </div>
    </>
  );
}

export default LoginPage;<|MERGE_RESOLUTION|>--- conflicted
+++ resolved
@@ -19,12 +19,7 @@
   const navigate = useNavigate();
   const { login } = useAuth();
 
-<<<<<<< HEAD
   const API_BASE = getApiBase();
-=======
-  const API_BASE =
-    import.meta.env.VITE_API_URL?.replace(/\/$/, '') || 'http://localhost:3001';
->>>>>>> c6ef894b
 
   const handleLogin = async (e) => {
     e.preventDefault();
