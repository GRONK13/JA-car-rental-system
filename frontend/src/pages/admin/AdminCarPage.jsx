import AdminSideBar from '../../ui/components/AdminSideBar';
import Header from '../../ui/components/Header';
import React, { useState, useEffect } from 'react';
import AddCarModal from '../../ui/components/modal/AddCarModal.jsx';
import EditCarModal from '../../ui/components/modal/EditCarModal.jsx';
import { HiTruck, HiWrenchScrewdriver } from 'react-icons/hi2';
import { Box, Typography, Button } from '@mui/material';
import AddIcon from '@mui/icons-material/Add';
import ManageCarsHeader from '../../ui/components/header/ManageCarsHeader.jsx';
import ManageCarsTable from '../../ui/components/table/ManageCarsTable.jsx';
import { useAuth } from '../../hooks/useAuth.js';
import { createAuthenticatedFetch, getApiBase } from '../../utils/api.js';

export default function AdminCarPage() {
  const [mobileOpen, setMobileOpen] = useState(false);
  const { logout } = useAuth();
  const authenticatedFetch = createAuthenticatedFetch(logout);
  const API_BASE = getApiBase();

  // UI state for the table fetch
  const [cars, setCars] = useState([]);
  const [error, setError] = useState(null);

  useEffect(() => {
    const loadCars = async () => {
      try {
        const response = await authenticatedFetch(`${API_BASE}/cars`);
        if (response.ok) {
          const data = await response.json();
          setCars(data || []);
        } else {
          setError('Failed to load cars');
        }
      } catch (error) {
        console.error('Failed to load cars:', error);
        setError('Failed to load cars');
      }
    };

    loadCars();
  }, [API_BASE, authenticatedFetch]);

  const [activeTab, setActiveTab] = useState('CARS');
  const [showAddModal, setShowAddModal] = useState(false);
  const [editCar, setEditCar] = useState(null);

  const openAddModal = () => setShowAddModal(true);
  const closeAddModal = () => setShowAddModal(false);
  const closeEditModal = () => setEditCar(null);

  const handleDelete = async (carId) => {
    if (window.confirm('Are you sure you want to delete this car?')) {
      try {
        const response = await authenticatedFetch(`${API_BASE}/api/cars/${carId}`, {
          method: 'DELETE'
        });
        
        if (response.ok) {
          // Remove car from local state
          setCars(cars.filter(car => car.car_id !== carId));
        } else {
          console.error('Failed to delete car');
        }
      } catch (error) {
        console.error('Failed to delete car:', error);
      }
    }
  };

  // wrapper handlers passed to the table
  const handleEditRow = (row) => {
    setEditCar(row);
  };

  const handleDeleteRow = (row) => {
    // try a few keys to find the id
    const id = row?.car_id ?? row?.transactionId ?? row?.id;
    if (id != null) handleDelete(id);
  };

<<<<<<< HEAD
  // Format data for the table
  const formattedData = (cars || []).map((item) => {
    const rawStatus = String(item.car_status ?? item.status ?? '').toLowerCase();

    const status =
      rawStatus.includes('rent') || rawStatus === 'rented' || rawStatus === 'r'
        ? 'Rented'
        : rawStatus.includes('maint') || rawStatus.includes('maintenance') || rawStatus === 'm'
          ? 'Maintenance'
          : rawStatus.includes('avail') || rawStatus === 'available' || rawStatus === 'true' || rawStatus === '1' || item.is_available === true
            ? 'Available'
            : 'Available';

    return {
      id: item.car_id,
      transactionId: item.car_id,
      car_id: item.car_id,
      make: item.make ?? '',
      model: item.model ?? '',
      type: item.type ?? item.car_status ?? '',
      year: item.year ?? '',
      mileage: item.mileage ?? '',
      no_of_seat: item.no_of_seat ?? item.no_of_seat,
      rent_price: item.rent_price ?? item.rent_price,
      license_plate: item.license_plate ?? item.license_plate,
      image: item.car_img_url ?? item.image ?? '',
      status,
      raw: item,
    };
  });

=======
  const API_BASE = (
    import.meta.env.VITE_API_URL || 'http://localhost:5000'
  ).replace(/\/$/, '');

  const fetchData = async () => {
    setLoading(true);
    setError(null);

    try {
      const response = await fetch(`${API_BASE}/cars`, {
        headers: { Accept: 'application/json' },
      });
      if (!response.ok) {
        throw new Error(`HTTP error! status: ${response.status}`);
      }
      const data = await response.json();
      const formattedData = (data || []).map((item, idx) => {
        const rawStatus = String(
          item.car_status ??
            item.status ??
            (item.status?.toString ? item.status.toString() : '')
        ).toLowerCase();

        const status =
          rawStatus.includes('rent') ||
          rawStatus === 'rented' ||
          rawStatus === 'r'
            ? 'Rented'
            : rawStatus.includes('maint') ||
                rawStatus.includes('maintenance') ||
                rawStatus === 'm'
              ? 'Maintenance'
              : rawStatus.includes('avail') ||
                  rawStatus === 'available' ||
                  rawStatus === 'true' ||
                  rawStatus === '1' ||
                  item.is_available === true
                ? 'Available'
                : 'Available';

        return {
          id: item.car_id,
          transactionId: item.car_id,
          car_id: item.car_id,
          make: item.make ?? '',
          model: item.model ?? '',
          type: item.type ?? item.car_status ?? '',
          year: item.year ?? '',
          mileage: item.mileage ?? '',
          no_of_seat: item.no_of_seat ?? item.no_of_seat,
          rent_price: item.rent_price ?? item.rent_price,
          license_plate: item.license_plate ?? item.license_plate,
          image: item.car_img_url ?? item.image ?? '',
          status,
          raw: item,
        };
      });
      setRows(formattedData);
    } catch (err) {
      console.error('Error fetching data:', err);
      setError('Failed to load data. Please try again later.');
    } finally {
      setLoading(false);
    }
  };

  useEffect(() => {
    fetchData();
  }, []);
>>>>>>> 376d05f6

  return (
    <Box sx={{ display: 'flex' }}>
      <title>Car Management</title>

      <AddCarModal show={showAddModal} onClose={closeAddModal} />
      <EditCarModal show={!!editCar} onClose={closeEditModal} car={editCar} />

      <Header onMenuClick={() => setMobileOpen(true)} />
      <AdminSideBar
        mobileOpen={mobileOpen}
        onClose={() => setMobileOpen(false)}
      />
      <Box
        component="main"
        sx={{
          flexGrow: 1,
          p: { xs: 1, sm: 2, md: 3 },
          width: `calc(100% - 18.7dvw)`,
          ml: {
            xs: '0px',
            sm: '0px',
            md: '18.7dvw',
            lg: '18.7dvw',
          },
          '@media (max-width: 1024px)': {
            ml: '0px',
          },
          mt: { xs: '64px', sm: '64px', md: '56px', lg: '56px' }, // Adjust based on your header height
          height: '100%',
          overflow: 'hidden',
          display: 'flex',
          flexDirection: 'column',
        }}
      >
        <Box
          sx={{
            width: '100%',
            flexGrow: 1,
            display: 'flex',
            flexDirection: 'column',
          }}
        >
          <ManageCarsHeader activeTab={activeTab} onTabChange={setActiveTab} />
          <Box
            sx={{
              flexGrow: 1,
              width: '100%',
              display: 'flex',
              flexDirection: 'column',
              backgroundColor: '#f9f9f9',
              p: { xs: 1, sm: 2, md: 2, lg: 2 },
              boxShadow:
                '0 4px 6px -1px rgba(0, 0, 0, 0.1), 0 2px 4px -1px rgba(0, 0, 0, 0.06), 4px 0 6px -1px rgba(0, 0, 0, 0.1), -4px 0 6px -1px rgba(0, 0, 0, 0.1)',
              overflow: 'hidden',
              height: 'auto',
              boxSizing: 'border-box',
            }}
          >
            <Box sx={{ display: 'flex', justifyContent: 'space-between' }}>
              <Typography
                variant="h4"
                component="h1"
                gutterBottom
                sx={{
                  fontSize: '1.8rem',
                  color: '#000',
                  '@media (max-width: 1024px)': {
                    fontSize: '1.5rem',
                  },
                }}
              >
                {activeTab === 'CARS' ? (
                  <HiTruck
                    style={{ verticalAlign: '-3px', marginRight: '5px' }}
                  />
                ) : (
                  <HiWrenchScrewdriver
                    style={{ verticalAlign: '-3px', marginRight: '5px' }}
                  />
                )}

                {activeTab}
              </Typography>
              {activeTab === 'CARS' && (
                <Button
                  variant="outlined"
                  startIcon={
                    <AddIcon
                      sx={{ width: '18px', height: '18px', mt: '-2px' }}
                    />
                  }
                  onClick={openAddModal}
                  sx={{
                    color: '#fff',
                    p: 1,
                    pb: 0.5,
                    height: 36,
                    border: 'none',
                    backgroundColor: '#c10007',
                    '&:hover': {
                      backgroundColor: '#a00006',
                      color: '#fff',
                      fontWeight: 600,
                      borderColor: '#4a4a4a',
                      boxShadow: 'none',
                    },
                    '@media (max-width: 600px)': {
                      height: 28,
                    },
                  }}
                >
                  Add New {activeTab}
                </Button>
              )}
            </Box>
            <Box
              sx={{
                flex: 1,
                display: 'flex',
                flexDirection: 'column',
                overflow: 'hidden',
              }}
            >
              <ManageCarsTable
                rows={formattedData}
                activeTab={activeTab}
                onEdit={handleEditRow}
                onDelete={handleDeleteRow}
              />
<<<<<<< HEAD
              {error && (
                <Box sx={{ p: 2, color: 'error.main' }}>
                  {error}
                </Box>
              )}


=======
>>>>>>> 376d05f6
            </Box>
          </Box>
        </Box>
      </Box>
    </Box>
  );
}<|MERGE_RESOLUTION|>--- conflicted
+++ resolved
@@ -78,7 +78,6 @@
     if (id != null) handleDelete(id);
   };
 
-<<<<<<< HEAD
   // Format data for the table
   const formattedData = (cars || []).map((item) => {
     const rawStatus = String(item.car_status ?? item.status ?? '').toLowerCase();
@@ -110,77 +109,7 @@
     };
   });
 
-=======
-  const API_BASE = (
-    import.meta.env.VITE_API_URL || 'http://localhost:5000'
-  ).replace(/\/$/, '');
-
-  const fetchData = async () => {
-    setLoading(true);
-    setError(null);
-
-    try {
-      const response = await fetch(`${API_BASE}/cars`, {
-        headers: { Accept: 'application/json' },
-      });
-      if (!response.ok) {
-        throw new Error(`HTTP error! status: ${response.status}`);
-      }
-      const data = await response.json();
-      const formattedData = (data || []).map((item, idx) => {
-        const rawStatus = String(
-          item.car_status ??
-            item.status ??
-            (item.status?.toString ? item.status.toString() : '')
-        ).toLowerCase();
-
-        const status =
-          rawStatus.includes('rent') ||
-          rawStatus === 'rented' ||
-          rawStatus === 'r'
-            ? 'Rented'
-            : rawStatus.includes('maint') ||
-                rawStatus.includes('maintenance') ||
-                rawStatus === 'm'
-              ? 'Maintenance'
-              : rawStatus.includes('avail') ||
-                  rawStatus === 'available' ||
-                  rawStatus === 'true' ||
-                  rawStatus === '1' ||
-                  item.is_available === true
-                ? 'Available'
-                : 'Available';
-
-        return {
-          id: item.car_id,
-          transactionId: item.car_id,
-          car_id: item.car_id,
-          make: item.make ?? '',
-          model: item.model ?? '',
-          type: item.type ?? item.car_status ?? '',
-          year: item.year ?? '',
-          mileage: item.mileage ?? '',
-          no_of_seat: item.no_of_seat ?? item.no_of_seat,
-          rent_price: item.rent_price ?? item.rent_price,
-          license_plate: item.license_plate ?? item.license_plate,
-          image: item.car_img_url ?? item.image ?? '',
-          status,
-          raw: item,
-        };
-      });
-      setRows(formattedData);
-    } catch (err) {
-      console.error('Error fetching data:', err);
-      setError('Failed to load data. Please try again later.');
-    } finally {
-      setLoading(false);
-    }
-  };
-
-  useEffect(() => {
-    fetchData();
-  }, []);
->>>>>>> 376d05f6
+
 
   return (
     <Box sx={{ display: 'flex' }}>
@@ -311,7 +240,6 @@
                 onEdit={handleEditRow}
                 onDelete={handleDeleteRow}
               />
-<<<<<<< HEAD
               {error && (
                 <Box sx={{ p: 2, color: 'error.main' }}>
                   {error}
@@ -319,8 +247,7 @@
               )}
 
 
-=======
->>>>>>> 376d05f6
+
             </Box>
           </Box>
         </Box>
