--- conflicted
+++ resolved
@@ -1,11 +1,7 @@
 import AdminSideBar from "../../components/AdminSideBar";
 import Header from "../../components/Header";
 import "../../styles/admincss/admincar.css";
-<<<<<<< HEAD
-import React, { useMemo, useState } from "react";
-=======
 import React, { useMemo, useState, useEffect } from "react";
->>>>>>> c32c705c
 import {
   useReactTable,
   getCoreRowModel,
@@ -24,8 +20,6 @@
 import { HiTruck, HiWrenchScrewdriver } from "react-icons/hi2";
 
 export default function AdminCarPage() {
-<<<<<<< HEAD
-=======
   const { cars, init } = useCarStore();
   
   useEffect(() => {
@@ -39,7 +33,6 @@
     
     loadCars();
   }, [init]);
->>>>>>> c32c705c
   const carsData = useCarStore((state) => state.cars);
   const maintenanceData = useMaintenanceStore((state) => state.maintenances);
 
@@ -54,9 +47,6 @@
   const closeEditModal = () => setEditCar(null);
   const { deleteCar } = useCarStore();
 
-<<<<<<< HEAD
-  // Get the appropriate data and columns based on active tab
-=======
   const handleDelete = async (carId) => {
     if (window.confirm('Are you sure you want to delete this car?')) {
       try {
@@ -67,7 +57,6 @@
     }
   };
 
->>>>>>> c32c705c
   const {
     data,
     columns,
@@ -79,11 +68,7 @@
       case "cars":
         return {
           data: carsData,
-<<<<<<< HEAD
-          columns: carColumns(setEditCar),
-=======
           columns: carColumns(setEditCar, handleDelete),
->>>>>>> c32c705c
           title: "CARS",
           icon: HiTruck,
           emptyMessage: "There are no cars available.",
@@ -99,11 +84,7 @@
       default:
         return {
           data: carsData,
-<<<<<<< HEAD
-          columns: carColumns(setEditCar),
-=======
           columns: carColumns(setEditCar, handleDelete),
->>>>>>> c32c705c
           title: "CARS",
           icon: HiTruck,
           emptyMessage: "There are no cars available.",
@@ -111,10 +92,6 @@
     }
   }, [activeTab, carsData, maintenanceData]);
 
-<<<<<<< HEAD
-  // Single table instance
-=======
->>>>>>> c32c705c
   const table = useReactTable({
     data,
     columns,
