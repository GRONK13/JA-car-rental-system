--- conflicted
+++ resolved
@@ -15,10 +15,7 @@
   Title as ChartTitle,
   Tooltip,
   Legend,
-<<<<<<< HEAD
   Filler,
-=======
->>>>>>> 83b30087
 } from 'chart.js';
 
 ChartJS.register(
@@ -32,7 +29,6 @@
   Legend
 );
 
-<<<<<<< HEAD
 // API base URL
 const API_BASE = (
   import.meta.env.VITE_API_URL || 'http://localhost:3001'
@@ -40,10 +36,6 @@
 
 // Default months for fallback labels only
 const DEFAULT_MONTHS = [
-=======
-// ----- Static datasets for sketches (module scope to keep stable identities) -----
-const months = [
->>>>>>> 83b30087
   'Jan',
   'Feb',
   'Mar',
@@ -56,52 +48,18 @@
   'Oct',
   'Nov',
   'Dec',
-<<<<<<< HEAD
-=======
-];
-const staticIncome = [
-  12000, 15000, 9000, 18000, 22000, 14000, 11000, 16000, 13000, 19000, 23000,
-  25000,
-];
-const staticExpenses = [
-  8000, 7000, 6000, 9000, 10000, 9500, 8500, 9000, 9200, 10000, 11000, 12000,
-];
-const staticTopCars = [12, 9, 5, 14, 7, 6];
-const staticTopCarLabels = [
-  'Almera',
-  'Vios',
-  'City',
-  'Mirage',
-  'Wigo',
-  'Raize',
-];
-const staticTopCustomers = [7, 5, 4, 4, 3, 2];
-const staticTopCustomerLabels = [
-  'A. Cruz',
-  'B. Reyes',
-  'C. Santos',
-  'D. Lim',
-  'E. Tan',
-  'F. Dela Cruz',
->>>>>>> 83b30087
 ];
 
 export default function AdminReportAnalytics() {
   const [mobileOpen, setMobileOpen] = useState(false);
-<<<<<<< HEAD
   const [loading, setLoading] = useState(true);
   const [error, setError] = useState(null);
-=======
-  const [loading] = useState(false); // -----------------------------------> CHANGE TO TRUE WHEN CONTENT IS ADDED
-  const [error] = useState(null);
->>>>>>> 83b30087
 
   // View toggles from the sketches
   const [primaryView, setPrimaryView] = useState('income'); // 'income' | 'expenses' | 'topCars' | 'topCustomers'
   const [period, setPeriod] = useState('monthly'); // 'monthly' | 'quarterly' | 'yearly'
   const [topCategory, setTopCategory] = useState('cars'); // for bar section switcher (cars/customers)
 
-<<<<<<< HEAD
   // Auth and API
   const { logout } = useAuth();
   const authenticatedFetch = useCallback(
@@ -363,16 +321,6 @@
   // Use totalIncome from API data only
   const income = totalIncome || 0;
 
-=======
-  // Month selector (default to current month)
-  const [selectedMonthIndex, setSelectedMonthIndex] = useState(
-    new Date().getMonth()
-  );
-  // monthName computation removed; not used in UI
-
-  const income = staticIncome[selectedMonthIndex] || 0; // Compute income from static data
-
->>>>>>> 83b30087
   const formatCurrency = (n) =>
     `₱ ${Number(n || 0).toLocaleString('en-US', {
       minimumFractionDigits: 2,
@@ -381,7 +329,6 @@
 
   // Line dataset builder
   const lineData = useMemo(() => {
-<<<<<<< HEAD
     const labels = chartLabels.length > 0 ? chartLabels : DEFAULT_MONTHS;
 
     console.log('Line chart data:', { labels, primaryView });
@@ -438,26 +385,6 @@
       };
     }
   }, [primaryView, chartData, chartLabels, maintenanceData, refundsData]);
-=======
-    const series = primaryView === 'income' ? staticIncome : staticExpenses;
-    return {
-      labels: months,
-      datasets: [
-        {
-          label: primaryView === 'income' ? 'INCOME' : 'EXPENSES',
-          data: series,
-          borderColor: primaryView === 'income' ? '#2e7d32' : '#c62828',
-          backgroundColor:
-            primaryView === 'income'
-              ? 'rgba(46,125,50,0.2)'
-              : 'rgba(198,40,40,0.2)',
-          tension: 0.3,
-          fill: true,
-        },
-      ],
-    };
-  }, [primaryView]);
->>>>>>> 83b30087
 
   const lineOptions = useMemo(
     () => ({
@@ -483,7 +410,6 @@
   // Bar dataset builder (top cars/customers)
   const barData = useMemo(() => {
     const isCars = topCategory === 'cars';
-<<<<<<< HEAD
     const hasApiData = chartData.length > 0 && chartLabels.length > 0;
 
     const labels = hasApiData ? chartLabels : [];
@@ -491,8 +417,6 @@
 
     console.log('Bar chart data:', { labels, data, topCategory, hasApiData });
 
-=======
->>>>>>> 83b30087
     return {
       labels: isCars ? staticTopCarLabels : staticTopCustomerLabels,
       datasets: [
@@ -504,11 +428,7 @@
         },
       ],
     };
-<<<<<<< HEAD
   }, [topCategory, chartData, chartLabels]);
-=======
-  }, [topCategory]);
->>>>>>> 83b30087
 
   const barOptions = useMemo(
     () => ({
@@ -655,7 +575,6 @@
                   sx={{ fontWeight: 700, color: '#111' }}
                   className="font-pathway"
                 >
-<<<<<<< HEAD
                   {primaryView === 'income' &&
                     period === 'monthly' &&
                     `INCOME FOR ${new Date(2000, selectedMonthIndex, 1).toLocaleString(undefined, { month: 'long' })} :`}
@@ -712,12 +631,6 @@
                       {formatCurrency(income)}
                     </span>
                   )}
-=======
-                  TOTAL INCOME :{' '}
-                  <span style={{ color: '#2e7d32' }}>
-                    {formatCurrency(income)}
-                  </span>
->>>>>>> 83b30087
                 </Typography>
                 <Box
                   sx={{
@@ -728,7 +641,6 @@
                     width: { xs: '100%', md: 'auto' },
                   }}
                 >
-<<<<<<< HEAD
                   {/* Dynamic dropdown based on period */}
                   {period === 'monthly' && (
                     <Select
@@ -790,27 +702,6 @@
                       ))}
                     </Select>
                   )}
-=======
-                  <Select
-                    size="small"
-                    value={selectedMonthIndex}
-                    onChange={(e) => setSelectedMonthIndex(e.target.value)}
-                    sx={{
-                      backgroundColor: '#fff',
-                      minWidth: { md: 140 },
-                      width: { xs: '100%', md: 160 },
-                    }}
-                    MenuProps={{ disableScrollLock: true }}
-                  >
-                    {Array.from({ length: 12 }).map((_, i) => (
-                      <MenuItem key={i} value={i}>
-                        {new Date(2000, i, 1).toLocaleString(undefined, {
-                          month: 'long',
-                        })}
-                      </MenuItem>
-                    ))}
-                  </Select>
->>>>>>> 83b30087
                 </Box>
               </Box>
 
@@ -987,7 +878,6 @@
                     )}
                   </Box>
                   <Box sx={{ p: 2, height: 320 }}>
-<<<<<<< HEAD
                     {loading ? (
                       <Box
                         sx={{
@@ -1033,12 +923,6 @@
                       >
                         No data available for the selected period
                       </Box>
-=======
-                    {primaryView === 'income' || primaryView === 'expenses' ? (
-                      <Line data={lineData} options={lineOptions} />
-                    ) : (
-                      <Bar data={barData} options={barOptions} />
->>>>>>> 83b30087
                     )}
                   </Box>
                 </Box>
