--- conflicted
+++ resolved
@@ -30,8 +30,7 @@
     setShowReturnModal(true);
   };
 
-<<<<<<< HEAD
-=======
+
   // <div className="flex justify-between items-center mb-4">
   //         <div className="relative">
   //           <input
@@ -44,8 +43,7 @@
   //           <HiMagnifyingGlass className="absolute left-3 top-3 text-gray-400" />
   //         </div>
   //       </div>
-
->>>>>>> 376d05f6
+  
   useEffect(() => {
     const fetchData = async () => {
       setLoading(true);
