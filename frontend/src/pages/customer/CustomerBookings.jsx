--- conflicted
+++ resolved
@@ -914,26 +914,12 @@
                         size="small"
                         sx={{
                           position: 'absolute',
-<<<<<<< HEAD
-                          top: { xs: 8, sm: 12 },
-                          right: { xs: 8, sm: 12 },
-                          zIndex: 10,
-                          backgroundColor: '#FFA500',
-                          color: 'white',
-                          fontSize: { xs: '0.75rem', sm: '0.875rem' },
-                          fontWeight: 600,
-                          height: { xs: '24px', sm: '28px' },
-                          '& .MuiChip-label': {
-                            px: { xs: 1.5, sm: 2 },
-                          },
-=======
                           top: 10,
                           right: 10,
                           zIndex: 10,
                           backgroundColor: '#FFA500',
                           color: 'white',
                           fontWeight: 'bold',
->>>>>>> 0a169793
                         }}
                       />
                     ) : (
