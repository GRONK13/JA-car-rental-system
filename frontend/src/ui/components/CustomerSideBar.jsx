--- conflicted
+++ resolved
@@ -53,14 +53,11 @@
         BOOKING HISTORY
       </NavLink>
       <hr />
-<<<<<<< HEAD
       <NavLink to="/customer-cars" onClick={onClose}>
         <HiTruck style={{ verticalAlign: '-3px', marginRight: '5px' }} />
         CARS
       </NavLink>
       <hr />
-=======
->>>>>>> 83b30087
       <NavLink to="/customer-schedule" onClick={onClose}>
         <HiCalendar style={{ verticalAlign: '-3px', marginRight: '5px' }} />
         SCHEDULE
