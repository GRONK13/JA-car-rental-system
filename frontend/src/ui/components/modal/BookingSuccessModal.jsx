--- conflicted
+++ resolved
@@ -107,22 +107,6 @@
       </Box>
 
       <DialogContent sx={{ p: 0 }}>
-<<<<<<< HEAD
-=======
-        {/* Booking Reference */}
-        <Box sx={{ p: 3, backgroundColor: '#f8f9fa', textAlign: 'center' }}>
-          <Typography variant="body2" color="text.secondary" sx={{ mb: 1 }}>
-            Booking Reference
-          </Typography>
-          <Typography
-            variant="h6"
-            sx={{ fontWeight: 'bold', color: '#c10007' }}
-          >
-            #BK-{Date.now().toString().slice(-6)}
-          </Typography>
-        </Box>
-
->>>>>>> cbc8b2fd
         {/* Car Details */}
         <Card sx={{ m: 3, border: '2px solid #c10007' }}>
           <CardContent>
@@ -137,34 +121,9 @@
                 display: 'flex',
                 justifyContent: 'space-between',
                 alignItems: 'center',
-<<<<<<< HEAD
-                gap: 2,
-              }}
-            >
-              {/* Car Image */}
-              {car.car_img_url && (
-                <Box
-                  component="img"
-                  src={car.car_img_url}
-                  alt={`${car.make} ${car.model}`}
-                  sx={{
-                    width: 120,
-                    height: 80,
-                    objectFit: 'cover',
-                    borderRadius: 2,
-                    border: '1px solid #e0e0e0',
-                  }}
-                  onError={(e) => {
-                    e.target.style.display = 'none'; // Hide image if failed to load
-                  }}
-                />
-              )}
-              <Box sx={{ flex: 1 }}>
-=======
               }}
             >
               <Box>
->>>>>>> cbc8b2fd
                 <Typography variant="h6" sx={{ fontWeight: 'bold' }}>
                   {car.make} {car.model} ({car.year})
                 </Typography>
